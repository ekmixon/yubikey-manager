--- conflicted
+++ resolved
@@ -2,21 +2,16 @@
 * Version 3.1.1 (unreleased)
  ** Add support for YubiKey 5C NFC
  ** OpenPGP: set-touch now performs compatibility checks before prompting for PIN
-<<<<<<< HEAD
- ** OpenPGP: Improved error messages in set-touch
+ ** OpenPGP: Improve error messages and documentation for set-touch
+ ** PIV: read-object command no longer adds a trailing newline
  ** PIV: PivController.read_certificate(slot) now wraps certificate parsing exceptions in new exception type `InvalidCertificate`
  ** PIV: PivController.list_certificates() now returns `None` for slots containing invalid certificate, instead of raising an exception
- ** Bug fix: Fixed crash in OtpController.prepare_upload_key() error parsing
- ** Bug fix: Fixed crash in piv info command when a certificate slot contains an invalid certificate
-=======
- ** OpenPGP: Improve error messages and documentation for set-touch
- ** PIV: read-object command no longer adds a trailing newline
  ** Improve error handling when pcscd is not running
  ** CLI: Hint at missing permissions when opening a device fails
  ** Windows: Improve how .DLL files are loaded.
  ** Bugfix: set-touch now accepts the cached-fixed option
  ** Bugfix: Fix crash in OtpController.prepare_upload_key() error parsing
->>>>>>> c9de6dbf
+ ** Bugfix: Fix crash in piv info command when a certificate slot contains an invalid certificate
 
 * Version 3.1.0 (released 2019-08-20)
  ** Add support for YubiKey 5Ci
